[package]
name = "repak-gui"
repository.workspace = true
authors.workspace = true
license.workspace = true
edition.workspace = true
keywords.workspace = true
version.workspace = true

[package.metadata.wix]
upgrade-guid = "3ABC116E-0858-4842-8C33-F213D7FA8A4B"
path-guid = "0F727DCE-5DD6-48B8-9882-F9205826FCC0"
license = false
eula = false


[dependencies]
eframe = "0.31.0"
egui_flex = "0.3.0"
rfd = "0.15.2"
log = "0.4.26"
repak = { path = "../repak" ,features = ["oodle","encryption"]}
hex.workspace = true
egui_extras = { version = "0.31.0", features = ["all_loaders"] }
sha2 = "0.10.8"
serde = { version = "1.0.218", features = ["derive"] }
serde_json = "1.0.139"
dirs = "6.0.0"
tempfile = "3.17.1"
path-clean = "1.0.1"
path-slash = "0.2.1"
rayon = "1.10.0"
uasset-mesh-patch-rivals = {path = "../uasset-mesh-patch-rivals"}
colored = "3.0.0"
notify = "8.0.0"
simplelog = "0.12.2"
<<<<<<< HEAD

=======
regex-lite = "0.1.6"
>>>>>>> fcd380d7

[build-dependencies]
winres = "0.1.12"<|MERGE_RESOLUTION|>--- conflicted
+++ resolved
@@ -34,11 +34,7 @@
 colored = "3.0.0"
 notify = "8.0.0"
 simplelog = "0.12.2"
-<<<<<<< HEAD
-
-=======
 regex-lite = "0.1.6"
->>>>>>> fcd380d7
 
 [build-dependencies]
 winres = "0.1.12"